{
  "name": "crystal",
  "version": "0.2.0",
  "private": true,
  "description": "Crystal - Claude Code Commander for managing multiple Claude Code instances",
  "author": {
    "name": "Crystal Team",
    "email": "jordan@stravu.com"
  },
  "license": "MIT",
  "main": "main/dist/main/src/index.js",
  "engines": {
    "node": ">=22.14.0",
    "pnpm": ">=8.0.0"
  },
  "pnpm": {
    "onlyBuiltDependencies": [
      "electron"
    ]
  },
  "scripts": {
    "dev": "pnpm run electron-dev",
    "electron-dev": "concurrently \"pnpm run --filter frontend dev\" \"wait-on http://localhost:4521 && electron .\"",
    "electron-dev:custom": "concurrently \"pnpm run --filter frontend dev\" \"wait-on http://localhost:4521 && electron .\"",
    "build": "pnpm run build:frontend && pnpm run build:main && pnpm run build:electron",
    "build:frontend": "pnpm run --filter frontend build",
    "build:main": "pnpm run --filter main build",
    "build:electron": "electron-builder --publish never",
    "build:mac": "pnpm run build:frontend && pnpm run build:main && pnpm run inject-build-info && pnpm run generate-notices && node scripts/configure-build.js && electron-builder --mac --publish never",
    "build:mac:universal": "pnpm run build:frontend && pnpm run build:main && pnpm run inject-build-info && pnpm run generate-notices && node scripts/configure-build.js && electron-builder --mac --universal --publish never",
    "build:mac:x64": "pnpm run build:frontend && pnpm run build:main && pnpm run inject-build-info && pnpm run generate-notices && node scripts/configure-build.js && electron-builder --mac --x64 --publish never",
    "build:mac:arm64": "pnpm run build:frontend && pnpm run build:main && pnpm run inject-build-info && pnpm run generate-notices && node scripts/configure-build.js && electron-builder --mac --arm64 --publish never",
    "build:linux": "pnpm run build:frontend && pnpm run build:main && pnpm run inject-build-info && pnpm run generate-notices && electron-builder --linux --publish never",
    "build:linux:ci": "pnpm run build:frontend && pnpm run build:main && pnpm run inject-build-info && pnpm run generate-notices && electron-builder --linux --publish never",
    "build:mac:ci": "pnpm run build:frontend && pnpm run build:main && pnpm run inject-build-info && pnpm run generate-notices && node scripts/configure-build.js && electron-builder --mac --publish never",
    "build:win": "pnpm run build:frontend && pnpm run build:main && pnpm run inject-build-info && pnpm run generate-notices && electron-builder --win --publish never",
    "build:win:ci": "pnpm run build:frontend && pnpm run build:main && pnpm run inject-build-info && pnpm run generate-notices && electron-builder --win --publish never",
    "inject-build-info": "node scripts/inject-build-info.js",
    "release:mac": "pnpm run build:frontend && pnpm run build:main && pnpm run inject-build-info && pnpm run generate-notices && node scripts/configure-build.js && electron-builder --mac --publish always",
    "release:mac:universal": "pnpm run build:frontend && pnpm run build:main && pnpm run inject-build-info && pnpm run generate-notices && node scripts/configure-build.js && electron-builder --mac --universal --publish always",
    "release:linux": "pnpm run build:frontend && pnpm run build:main && pnpm run inject-build-info && pnpm run generate-notices && electron-builder --linux --publish always",
<<<<<<< HEAD
    "release:win": "pnpm run build:frontend && pnpm run build:main && pnpm run inject-build-info && pnpm run generate-notices && electron-builder --win --publish always",
=======
    "canary:mac": "node scripts/prepare-canary.js && CANARY_BUILD=true pnpm run build:frontend && pnpm run build:main && pnpm run inject-build-info && pnpm run generate-notices && node scripts/configure-build.js && electron-builder --mac --publish always --config.releaseInfo.releaseNotes=\"Canary build from main branch\" && node scripts/restore-version.js",
    "canary:linux": "node scripts/prepare-canary.js && CANARY_BUILD=true pnpm run build:frontend && pnpm run build:main && pnpm run inject-build-info && pnpm run generate-notices && electron-builder --linux --publish always --config.releaseInfo.releaseNotes=\"Canary build from main branch\" && node scripts/restore-version.js",
>>>>>>> bfcdfc82
    "preview": "pnpm run --filter frontend preview",
    "lint": "pnpm run -r lint",
    "typecheck": "pnpm run -r typecheck",
    "postinstall": "electron-builder install-app-deps",
    "electron:rebuild": "cd main && electron-rebuild -f -w better-sqlite3,@homebridge/node-pty-prebuilt-multiarch",
    "setup": "pnpm install && pnpm run build:main && pnpm run electron:rebuild",
    "generate-notices": "node scripts/generate-notices.js",
    "test": "playwright test",
    "test:ci": "playwright test --config=playwright.ci.config.ts",
    "test:ci:minimal": "playwright test --config=playwright.ci.minimal.config.ts",
    "test:ui": "playwright test --ui",
    "test:headed": "playwright test --headed",
    "test:windows": "playwright test windows-worktree.spec.ts"
  },
  "dependencies": {
    "@anthropic-ai/claude-code": "^1.0.33",
    "@anthropic-ai/sdk": "^0.53.0",
    "@homebridge/node-pty-prebuilt-multiarch": "^0.12.0",
    "@modelcontextprotocol/sdk": "^1.12.1",
    "better-sqlite3": "^11.7.0",
    "bull": "^4.16.3",
    "dotenv": "^16.4.7",
    "electron-updater": "^6.6.2",
    "glob": "^11.0.0",
    "openai": "^5.1.1",
    "web-streams-polyfill": "^3.3.3"
  },
  "devDependencies": {
    "@playwright/test": "^1.52.0",
    "concurrently": "^9.1.0",
    "electron": "^36.4.0",
    "electron-builder": "^25.1.8",
    "electron-rebuild": "^3.2.9",
    "playwright": "^1.52.0",
    "vite-plugin-electron": "^0.29.0",
    "vite-plugin-electron-renderer": "^0.14.6",
    "wait-on": "^8.0.1"
  },
  "build": {
    "appId": "com.stravu.crystal",
    "productName": "Crystal",
    "directories": {
      "output": "dist-electron"
    },
    "files": [
      "main/dist/**/*",
      "frontend/dist/**/*",
      "package.json",
      "node_modules/**/*",
      "!node_modules/@anthropic-ai/claude-code/vendor/**/*.jar",
      "build/**/*",
      "LICENSE",
      "NOTICES"
    ],
    "npmRebuild": true,
    "buildDependenciesFromSource": false,
    "asar": true,
    "asarUnpack": [
      "node_modules/**/*.node",
      "!node_modules/@anthropic-ai/claude-code/vendor/**",
      "main/dist/services/mcpPermissionBridge.js",
      "main/dist/services/mcpPermissionBridgeStandalone.js",
      "main/dist/services/**/*.js"
    ],
    "afterSign": "build/afterSign.js",
    "mac": {
      "category": "public.app-category.developer-tools",
      "icon": "main/assets/icon.icns",
      "hardenedRuntime": false,
      "gatekeeperAssess": false,
      "signIgnore": [
        "node_modules/@anthropic-ai/claude-code/vendor/.*\\.jar$"
      ],
      "notarize": false,
      "target": [
        {
          "target": "default",
          "arch": "universal"
        }
      ],
      "artifactName": "${productName}-${version}-macOS-universal.${ext}"
    },
    "linux": {
      "target": [
        {
          "target": "deb",
          "arch": [
            "x64"
          ]
        },
        {
          "target": "AppImage",
          "arch": [
            "x64"
          ]
        }
      ],
      "category": "Development",
      "icon": "main/assets/icon.png",
      "desktop": {
        "Name": "Crystal",
        "Comment": "Claude Code Commander for managing multiple Claude Code instances",
        "Categories": "Development;IDE;",
        "StartupWMClass": "crystal"
      }
    },
    "deb": {
      "depends": [
        "libgtk-3-0",
        "libnotify4",
        "libnss3",
        "libxss1",
        "libxtst6",
        "xdg-utils",
        "libatspi2.0-0",
        "libuuid1"
      ],
      "artifactName": "${productName}-${version}-linux-${arch}.deb"
    },
    "appImage": {
      "artifactName": "${productName}-${version}-linux-${arch}.${ext}"
    },
    "win": {
      "target": [
        {
          "target": "nsis",
          "arch": [
            "x64"
          ]
        },
        {
          "target": "portable",
          "arch": [
            "x64"
          ]
        }
      ],
      "icon": "main/assets/icon.ico",
      "publisherName": "Crystal Team",
      "artifactName": "${productName}-${version}-Windows-${arch}.${ext}"
    },
    "nsis": {
      "oneClick": false,
      "allowToChangeInstallationDirectory": true,
      "artifactName": "${productName}-${version}-Windows-Setup.${ext}"
    },
    "portable": {
      "artifactName": "${productName}-${version}-Windows-Portable.${ext}"
    },
    "publish": {
      "provider": "github",
      "owner": "stravu",
      "repo": "crystal"
    }
  },
  "packageManager": "pnpm@10.11.1+sha512.e519b9f7639869dc8d5c3c5dfef73b3f091094b0a006d7317353c72b124e80e1afd429732e28705ad6bfa1ee879c1fce46c128ccebd3192101f43dd67c667912"
}<|MERGE_RESOLUTION|>--- conflicted
+++ resolved
@@ -39,12 +39,9 @@
     "release:mac": "pnpm run build:frontend && pnpm run build:main && pnpm run inject-build-info && pnpm run generate-notices && node scripts/configure-build.js && electron-builder --mac --publish always",
     "release:mac:universal": "pnpm run build:frontend && pnpm run build:main && pnpm run inject-build-info && pnpm run generate-notices && node scripts/configure-build.js && electron-builder --mac --universal --publish always",
     "release:linux": "pnpm run build:frontend && pnpm run build:main && pnpm run inject-build-info && pnpm run generate-notices && electron-builder --linux --publish always",
-<<<<<<< HEAD
     "release:win": "pnpm run build:frontend && pnpm run build:main && pnpm run inject-build-info && pnpm run generate-notices && electron-builder --win --publish always",
-=======
     "canary:mac": "node scripts/prepare-canary.js && CANARY_BUILD=true pnpm run build:frontend && pnpm run build:main && pnpm run inject-build-info && pnpm run generate-notices && node scripts/configure-build.js && electron-builder --mac --publish always --config.releaseInfo.releaseNotes=\"Canary build from main branch\" && node scripts/restore-version.js",
     "canary:linux": "node scripts/prepare-canary.js && CANARY_BUILD=true pnpm run build:frontend && pnpm run build:main && pnpm run inject-build-info && pnpm run generate-notices && electron-builder --linux --publish always --config.releaseInfo.releaseNotes=\"Canary build from main branch\" && node scripts/restore-version.js",
->>>>>>> bfcdfc82
     "preview": "pnpm run --filter frontend preview",
     "lint": "pnpm run -r lint",
     "typecheck": "pnpm run -r typecheck",
