import type { BrowserWindow } from 'electron';
import { execSync } from './utils/commandExecutor';
import type { AppServices } from './ipc/types';
import type { VersionInfo } from './services/versionChecker';

export function setupEventListeners(services: AppServices, getMainWindow: () => BrowserWindow | null): void {
  const {
    sessionManager,
    claudeCodeManager,
    executionTracker,
    runCommandManager,
    gitDiffManager,
<<<<<<< HEAD
    worktreeManager,
    databaseService
=======
    gitStatusManager,
    worktreeManager
>>>>>>> bf5b7a0b
  } = services;

  // Listen to sessionManager events and broadcast to renderer
  sessionManager.on('session-created', (session) => {
    const mw = getMainWindow();
    if (mw && !mw.isDestroyed()) {
      try {
        mw.webContents.send('session:created', session);
      } catch (error) {
        console.error('[Main] Failed to send session:created event:', error);
      }
    }
  });

  sessionManager.on('session-updated', (session) => {
    console.log(`[Main] session-updated event received for ${session.id} with status ${session.status}`);
    const mw = getMainWindow();
    if (mw && !mw.isDestroyed()) {
      console.log(`[Main] Sending session:updated to renderer for ${session.id}`);
      try {
        mw.webContents.send('session:updated', session);
      } catch (error) {
        console.error('[Main] Failed to send session:updated event:', error);
      }
    } else {
      console.error(`[Main] Cannot send session:updated - mainWindow is ${mw ? 'destroyed' : 'null'}`);
    }
  });

  sessionManager.on('session-deleted', (session) => {
    const mw = getMainWindow();
    if (mw && !mw.isDestroyed()) {
      try {
        mw.webContents.send('session:deleted', session);
      } catch (error) {
        console.error('[Main] Failed to send session:deleted event:', error);
      }
    }
  });

  sessionManager.on('sessions-loaded', (sessions) => {
    const mw = getMainWindow();
    if (mw && !mw.isDestroyed()) {
      try {
        mw.webContents.send('sessions:loaded', sessions);
      } catch (error) {
        console.error('[Main] Failed to send sessions:loaded event:', error);
      }
    }
  });

  sessionManager.on('zombie-processes-detected', (data) => {
    console.error('[Main] Zombie processes detected:', data);
    const mw = getMainWindow();
    if (mw && !mw.isDestroyed()) {
      try {
        mw.webContents.send('zombie-processes-detected', data);
      } catch (error) {
        console.error('[Main] Failed to send zombie-processes-detected event:', error);
      }
    }
  });

  sessionManager.on('session-output', (output) => {
    const mw = getMainWindow();
    if (mw) {
      mw.webContents.send('session:output', output);
    }
  });

  sessionManager.on('session-output-available', (info) => {
    const mw = getMainWindow();
    if (mw) {
      mw.webContents.send('session:output-available', info);
    }
  });

  // Listen for project update events from sessionManager (since it extends EventEmitter)
  sessionManager.on('project:updated', (project: any) => {
    console.log(`[Main] Project updated: ${project.id}`);
    const mw = getMainWindow();
    if (mw && !mw.isDestroyed()) {
      mw.webContents.send('project:updated', project);
    }
  });

  // Listen to claudeCodeManager events
  claudeCodeManager.on('output', async (output: any) => {
    // Save raw output to database (including JSON)
    const outputId = sessionManager.addSessionOutput(output.sessionId, {
      type: output.type,
      data: output.data,
      timestamp: output.timestamp
    });

    // Track token usage for JSON messages
    if (output.type === 'json') {
      const { trackTokenUsage } = await import('./utils/tokenTracker');
      await trackTokenUsage(databaseService, output.sessionId, outputId, output.data);
    }

    // Check if Claude is waiting for user input
    if (output.type === 'json' && output.data.type === 'prompt') {
      console.log(`[Main] Claude is waiting for user input in session ${output.sessionId}`);
      await sessionManager.updateSession(output.sessionId, { status: 'waiting' });
    }

    // Check if Claude has completed (when it sends a result message)
    if (output.type === 'json' && output.data.type === 'system' && output.data.subtype === 'result') {
      console.log(`[Main] Claude completed task in session ${output.sessionId}`);
      // Don't update status here - let the exit handler determine if it should be completed_unviewed
    }

    // Send real-time updates to renderer
    const mw = getMainWindow();
    if (mw) {
      // Always send the output as-is, without formatting
      // JSON messages will be formatted when loaded from the database via sessions:get-output
      // This prevents duplicate formatted messages in the Output view
      mw.webContents.send('session:output', output);
    }
  });

  claudeCodeManager.on('spawned', async ({ sessionId }: { sessionId: string }) => {
    console.log(`[Main] Claude Code spawned for session ${sessionId}, updating status to 'running'`);

    // Add a small delay to ensure the session is fully initialized
    await new Promise(resolve => setTimeout(resolve, 100));

    await sessionManager.updateSession(sessionId, {
      status: 'running',
      run_started_at: 'CURRENT_TIMESTAMP'
    });

    // Verify the update was successful
    const updatedSession = await sessionManager.getSession(sessionId);
    console.log(`[Main] Session ${sessionId} status after update: ${updatedSession?.status}`);

    // Start execution tracking
    try {
      const session = await sessionManager.getSession(sessionId);
      if (session && session.worktreePath) {
        // Get the latest prompt from prompt markers or use the session prompt
        const promptMarkers = sessionManager.getPromptMarkers(sessionId);
        const latestPrompt = promptMarkers.length > 0
          ? promptMarkers[promptMarkers.length - 1].prompt_text
          : session.prompt;

        await executionTracker.startExecution(sessionId, session.worktreePath, undefined, latestPrompt);

        // NOTE: Run commands are NOT started automatically when Claude spawns
        // They should only run when the user clicks the play button
      }
    } catch (error) {
      console.error(`Failed to start execution tracking for session ${sessionId}:`, error);
    }
  });

  claudeCodeManager.on('exit', async ({ sessionId, exitCode, signal }: { sessionId: string; exitCode: number; signal: string }) => {
    console.log(`[Main] Claude Code exited for session ${sessionId} with code ${exitCode}, signal ${signal}`);
    await sessionManager.setSessionExitCode(sessionId, exitCode);
    
    // Get the current session to check its current status
    const session = sessionManager.getSession(sessionId);
    if (session) {
      // Only update to 'stopped' if the session hasn't already been marked as completed
      const dbSession = sessionManager.getDbSession(sessionId);
      if (dbSession && dbSession.status !== 'completed') {
        console.log(`[Main] Updating session ${sessionId} status to 'stopped'`);
        await sessionManager.updateSession(sessionId, { status: 'stopped' });
      } else {
        console.log(`[Main] Session ${sessionId} already marked as completed, preserving status`);
        // Trigger a re-conversion to ensure the UI gets the correct status
        const updatedSession = sessionManager.getSession(sessionId);
        if (updatedSession) {
          console.log(`[Main] Session ${sessionId} final status: ${updatedSession.status}`);
        }
      }
    }

    // Stop run commands
    try {
      await runCommandManager.stopRunCommands(sessionId);
    } catch (error) {
      console.error(`Failed to stop run commands for session ${sessionId}:`, error);
    }

    // End execution tracking
    try {
      if (executionTracker.isTracking(sessionId)) {
        await executionTracker.endExecution(sessionId);
      }
    } catch (error) {
      console.error(`Failed to end execution tracking for session ${sessionId}:`, error);
    }

    // Add commit information when session ends
    try {
      const session = sessionManager.getSession(sessionId);
      if (session && session.worktreePath) {
        const timestamp = new Date().toLocaleTimeString();
        let commitInfo = `\r\n\x1b[36m[${timestamp}]\x1b[0m \x1b[1m\x1b[44m\x1b[37m 📊 SESSION SUMMARY \x1b[0m\r\n\r\n`;

        // Check for uncommitted changes
        const statusOutput = execSync('git status --porcelain', {
          cwd: session.worktreePath,
          encoding: 'utf8'
        }).trim();

        if (statusOutput) {
          const uncommittedFiles = statusOutput.split('\n').length;
          commitInfo += `\x1b[1m\x1b[33m⚠️  Uncommitted Changes:\x1b[0m ${uncommittedFiles} file${uncommittedFiles > 1 ? 's' : ''}\r\n`;

          // Show first few uncommitted files
          const filesToShow = statusOutput.split('\n').slice(0, 5);
          filesToShow.forEach(file => {
            const [status, ...nameParts] = file.trim().split(/\s+/);
            const fileName = nameParts.join(' ');
            commitInfo += `   \x1b[2m${status}\x1b[0m ${fileName}\r\n`;
          });

          if (uncommittedFiles > 5) {
            commitInfo += `   \x1b[2m... and ${uncommittedFiles - 5} more\x1b[0m\r\n`;
          }
          commitInfo += '\r\n';
        }

        // Get commit history for this branch
        const project = sessionManager.getProjectForSession(session.id);
        if (!project?.path) {
          throw new Error('Project path not found for session');
        }
        const mainBranch = await worktreeManager.getProjectMainBranch(project.path);
        
        // Verbose commit logging removed - details are in error cases if needed
        
        let commits: any[] = [];
        try {
          commits = gitDiffManager.getCommitHistory(session.worktreePath, 10, mainBranch);
          // Commit count logging removed - shown in session summary
        } catch (error) {
          console.error(`[Events] Error getting commit history:`, error);
          // If there's an error, try without specifying main branch (get all commits)
          try {
            const fallbackCommand = `git log --format="%H|%s|%ai|%an" --numstat -n 10`;
            const logOutput = execSync(fallbackCommand, { cwd: session.worktreePath, encoding: 'utf8' });
            // Fallback output logging removed - only errors are logged
          } catch (fallbackError) {
            console.error(`[Events] Fallback also failed:`, fallbackError);
          }
        }

        if (commits.length > 0) {
          commitInfo += `\x1b[1m\x1b[32m📝 Commits in this session:\x1b[0m\r\n`;
          commits.forEach((commit, index) => {
            const shortHash = commit.hash.substring(0, 7);
            const date = commit.date.toLocaleString();
            const stats = commit.stats;
            commitInfo += `\r\n  \x1b[1m${index + 1}.\x1b[0m \x1b[33m${shortHash}\x1b[0m - ${commit.message}\r\n`;
            commitInfo += `     \x1b[2mby ${commit.author} on ${date}\x1b[0m\r\n`;
            if (stats.filesChanged > 0) {
              commitInfo += `     \x1b[32m+${stats.additions}\x1b[0m \x1b[31m-${stats.deletions}\x1b[0m (${stats.filesChanged} file${stats.filesChanged > 1 ? 's' : ''})\r\n`;
            }
          });
        } else if (!statusOutput) {
          commitInfo += `\x1b[2mNo commits were made in this session.\x1b[0m\r\n`;
        }

        commitInfo += `\r\n\x1b[2m─────────────────────────────────────────\x1b[0m\r\n`;

        // Add this summary to the session output
        sessionManager.addSessionOutput(sessionId, {
          type: 'stdout',
          data: commitInfo,
          timestamp: new Date()
        });
      }
    } catch (error) {
      console.error(`Failed to generate session summary for ${sessionId}:`, error);
    }

    // Refresh git status after Claude exits, as it may have made commits
    try {
      await gitStatusManager.refreshSessionGitStatus(sessionId);
    } catch (error) {
      console.error(`Failed to refresh git status for session ${sessionId} after exit:`, error);
    }
  });

  claudeCodeManager.on('error', async ({ sessionId, error }: { sessionId: string; error: string }) => {
    console.log(`Session ${sessionId} encountered an error: ${error}`);
    await sessionManager.updateSession(sessionId, { status: 'error', error });

    // Stop run commands on error
    try {
      await runCommandManager.stopRunCommands(sessionId);
    } catch (stopError) {
      console.error(`Failed to stop run commands for session ${sessionId}:`, stopError);
    }

    // Cancel execution tracking on error
    try {
      if (executionTracker.isTracking(sessionId)) {
        executionTracker.cancelExecution(sessionId);
      }
    } catch (trackingError) {
      console.error(`Failed to cancel execution tracking for session ${sessionId}:`, trackingError);
    }

    // Add commit information when session errors
    try {
      const session = sessionManager.getSession(sessionId);
      if (session && session.worktreePath) {
        const timestamp = new Date().toLocaleTimeString();
        let commitInfo = `\r\n\x1b[36m[${timestamp}]\x1b[0m \x1b[1m\x1b[41m\x1b[37m 📊 SESSION SUMMARY (ERROR) \x1b[0m\r\n\r\n`;

        // Check for uncommitted changes
        const statusOutput = execSync('git status --porcelain', {
          cwd: session.worktreePath,
          encoding: 'utf8'
        }).trim();

        if (statusOutput) {
          const uncommittedFiles = statusOutput.split('\n').length;
          commitInfo += `\x1b[1m\x1b[33m⚠️  Uncommitted Changes:\x1b[0m ${uncommittedFiles} file${uncommittedFiles > 1 ? 's' : ''}\r\n`;

          // Show first few uncommitted files
          const filesToShow = statusOutput.split('\n').slice(0, 5);
          filesToShow.forEach(file => {
            const [status, ...nameParts] = file.trim().split(/\s+/);
            const fileName = nameParts.join(' ');
            commitInfo += `   \x1b[2m${status}\x1b[0m ${fileName}\r\n`;
          });

          if (uncommittedFiles > 5) {
            commitInfo += `   \x1b[2m... and ${uncommittedFiles - 5} more\x1b[0m\r\n`;
          }
          commitInfo += '\r\n';
        }

        // Get commit history for this branch
        const project = sessionManager.getProjectForSession(session.id);
        if (!project?.path) {
          throw new Error('Project path not found for session');
        }
        const mainBranch = await worktreeManager.getProjectMainBranch(project.path);
        
        // Verbose commit logging removed - details are in error cases if needed
        
        let commits: any[] = [];
        try {
          commits = gitDiffManager.getCommitHistory(session.worktreePath, 10, mainBranch);
          // Commit count logging removed - shown in session summary
        } catch (error) {
          console.error(`[Events] Error getting commit history:`, error);
          // If there's an error, try without specifying main branch (get all commits)
          try {
            const fallbackCommand = `git log --format="%H|%s|%ai|%an" --numstat -n 10`;
            const logOutput = execSync(fallbackCommand, { cwd: session.worktreePath, encoding: 'utf8' });
            // Fallback output logging removed - only errors are logged
          } catch (fallbackError) {
            console.error(`[Events] Fallback also failed:`, fallbackError);
          }
        }

        if (commits.length > 0) {
          commitInfo += `\x1b[1m\x1b[32m📝 Commits before error:\x1b[0m\r\n`;
          commits.forEach((commit, index) => {
            const shortHash = commit.hash.substring(0, 7);
            const date = commit.date.toLocaleString();
            const stats = commit.stats;
            commitInfo += `\r\n  \x1b[1m${index + 1}.\x1b[0m \x1b[33m${shortHash}\x1b[0m - ${commit.message}\r\n`;
            commitInfo += `     \x1b[2mby ${commit.author} on ${date}\x1b[0m\r\n`;
            if (stats.filesChanged > 0) {
              commitInfo += `     \x1b[32m+${stats.additions}\x1b[0m \x1b[31m-${stats.deletions}\x1b[0m (${stats.filesChanged} file${stats.filesChanged > 1 ? 's' : ''})\r\n`;
            }
          });
        } else if (!statusOutput) {
          commitInfo += `\x1b[2mNo commits were made before the error.\x1b[0m\r\n`;
        }

        commitInfo += `\r\n\x1b[2m─────────────────────────────────────────\x1b[0m\r\n`;

        // Add this summary to the session output
        sessionManager.addSessionOutput(sessionId, {
          type: 'stdout',
          data: commitInfo,
          timestamp: new Date()
        });
      }
    } catch (summaryError) {
      console.error(`Failed to generate session summary for ${sessionId}:`, summaryError);
    }
  });

  // Listen to script output events
  sessionManager.on('script-output', (output) => {
    // Broadcast script output to renderer
    const mw = getMainWindow();
    if (mw) {
      mw.webContents.send('script:output', output);
    }
  });

  // Listen to run command manager events
  runCommandManager.on('output', (output) => {
    // Store run command output with the session's script output
    if (output.sessionId && output.data) {
      sessionManager.addScriptOutput(output.sessionId, output.data);
    }
  });

  runCommandManager.on('error', (error) => {
    console.error(`Run command error for session ${error.sessionId}:`, error.error);
    // Add error to script output
    if (error.sessionId) {
      sessionManager.addScriptOutput(error.sessionId, `\n[Error] ${error.displayName}: ${error.error}\n`);
    }
  });

  runCommandManager.on('exit', (info) => {
    console.log(`Run command exited: ${info.displayName}, exitCode: ${info.exitCode}`);
    // Add exit info to script output
    if (info.sessionId && info.exitCode !== 0) {
      sessionManager.addScriptOutput(info.sessionId, `\n[Exit] ${info.displayName} exited with code ${info.exitCode}\n`);
    }
  });

  runCommandManager.on('zombie-processes-detected', (data) => {
    console.error('[Main] Zombie processes detected from run command:', data);
    const mw = getMainWindow();
    if (mw && !mw.isDestroyed()) {
      mw.webContents.send('zombie-processes-detected', data);
    }
  });

  // Listen for version update events
  process.on('version-update-available', (versionInfo: VersionInfo) => {
    const mw = getMainWindow();
    if (mw && !mw.isDestroyed()) {
      // Only send to renderer for custom dialog - no native dialogs
      mw.webContents.send('version:update-available', versionInfo);
    }
  });

  // Listen to gitStatusManager events and broadcast to renderer
  gitStatusManager.on('git-status-updated', (sessionId: string, gitStatus: any) => {
    const mw = getMainWindow();
    if (mw && !mw.isDestroyed()) {
      try {
        mw.webContents.send('git-status-updated', { sessionId, gitStatus });
      } catch (error) {
        console.error('[Main] Failed to send git-status-updated event:', error);
      }
    }
  });

  // Listen for git status loading events
  gitStatusManager.on('git-status-loading', (sessionId: string) => {
    const mw = getMainWindow();
    if (mw && !mw.isDestroyed()) {
      try {
        mw.webContents.send('git-status-loading', { sessionId });
      } catch (error) {
        console.error('[Main] Failed to send git-status-loading event:', error);
      }
    }
  });
} <|MERGE_RESOLUTION|>--- conflicted
+++ resolved
@@ -10,13 +10,9 @@
     executionTracker,
     runCommandManager,
     gitDiffManager,
-<<<<<<< HEAD
+    gitStatusManager,
     worktreeManager,
     databaseService
-=======
-    gitStatusManager,
-    worktreeManager
->>>>>>> bf5b7a0b
   } = services;
 
   // Listen to sessionManager events and broadcast to renderer
