--- conflicted
+++ resolved
@@ -652,10 +652,9 @@
             lastProcessedScriptOutputLength.current = existingOutput.length;
           }
           
-<<<<<<< HEAD
           // Only send empty input if this is a fresh terminal initialization
           // Don't send it when just switching back to terminal view
-          if (!wasAlreadyInitialized) {
+          if (!wasAlreadyInitialized && !activeSession.archived) {
             console.log('[Terminal] Sending empty input to trigger PTY prompt (fresh initialization)');
             API.sessions.sendTerminalInput(activeSession.id, '').catch(error => {
               console.error('Failed to send terminal trigger input:', error);
@@ -668,14 +667,6 @@
           if (scriptTerminalInstance.current) {
             console.log('[Terminal] Focusing terminal');
             scriptTerminalInstance.current.focus();
-=======
-          // Always send an empty input to trigger the PTY to show prompt
-          if (!activeSession.archived) {
-            console.log('[Terminal] Sending empty input to trigger PTY prompt');
-            API.sessions.sendTerminalInput(activeSession.id, '').catch(error => {
-              console.error('Failed to send terminal trigger input:', error);
-            });
->>>>>>> 6c360900
           }
         }, 100);
       }
