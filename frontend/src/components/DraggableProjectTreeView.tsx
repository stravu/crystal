--- conflicted
+++ resolved
@@ -364,7 +364,6 @@
     });
   };
 
-<<<<<<< HEAD
   // Helper function to build folder tree structure
   const buildFolderTree = (folders: Folder[]): Folder[] => {
     const folderMap = new Map<string, Folder>();
@@ -405,7 +404,7 @@
     sortFolders(rootFolders);
     return rootFolders;
   };
-=======
+
   const toggleArchivedProject = (projectId: number) => {
     setExpandedArchivedProjects(prev => {
       const newSet = new Set(prev);
@@ -433,8 +432,6 @@
     }, 300),
     [archivedProjectsWithSessions.length, isLoadingArchived]
   );
-
->>>>>>> 6c360900
 
   const handleDeleteFolder = async (folder: Folder, projectId: number) => {
     // Check if folder has sessions
@@ -648,16 +645,12 @@
     if (!newFolderName || !selectedProjectForFolder) return;
 
     try {
-<<<<<<< HEAD
       console.log('[DraggableProjectTreeView] Creating folder:', newFolderName, 'in project:', selectedProjectForFolder.id, 'parent:', parentFolderForCreate?.id);
       const response = await API.folders.create(
         newFolderName, 
         selectedProjectForFolder.id,
         parentFolderForCreate?.id || null
       );
-=======
-      const response = await API.folders.create(newFolderName, selectedProjectForFolder.id);
->>>>>>> 6c360900
 
       if (response.success && response.data) {
         // Update the project with the new folder
@@ -1341,125 +1334,11 @@
               
               {isExpanded && (sessionCount > 0 || (project.folders && project.folders.length > 0)) && (
                 <div className="mt-1 space-y-1">
-<<<<<<< HEAD
                   {/* Render folders using recursive structure */}
                   {project.folders && (() => {
                     const folderTree = buildFolderTree(project.folders);
                     return folderTree.map(folder => renderFolder(folder, project));
                   })()}
-=======
-                  {/* Render folders */}
-                  {project.folders && project.folders
-                    .sort((a, b) => (a.displayOrder ?? 0) - (b.displayOrder ?? 0))
-                    .map((folder) => {
-                      const isExpanded = expandedFolders.has(folder.id);
-                      const folderSessions = project.sessions.filter(s => s.folderId === folder.id);
-                      const isDraggingOverFolder = dragState.overType === 'folder' && 
-                                                   dragState.overFolderId === folder.id;
-                      
-                      return (
-                        <div key={folder.id} className="ml-4">
-                          <div 
-                            className={`group/folder flex items-center space-x-1 px-2 py-1 rounded cursor-pointer transition-colors hover:bg-gray-100 dark:hover:bg-gray-700 ${
-                              isDraggingOverFolder ? 'bg-blue-100 dark:bg-blue-900' : ''
-                            }`}
-                            draggable
-                            onDragStart={(e) => handleFolderDragStart(e, folder, project.id)}
-                            onDragOver={(e) => handleFolderDragOver(e, folder, project.id)}
-                            onDrop={(e) => handleFolderDrop(e, folder, project.id)}
-                            onDragEnter={handleDragEnter}
-                            onDragLeave={handleDragLeave}
-                          >
-                            <div className="opacity-0 group-hover/folder:opacity-100 transition-opacity cursor-move">
-                              <GripVertical className="w-3 h-3 text-gray-400" />
-                            </div>
-                            
-                            <button
-                              onClick={(e) => {
-                                e.stopPropagation();
-                                toggleFolder(folder.id);
-                              }}
-                              className="p-0.5 hover:bg-gray-200 dark:hover:bg-gray-600 rounded transition-colors"
-                              disabled={folderSessions.length === 0}
-                            >
-                              {folderSessions.length > 0 ? (
-                                isExpanded ? (
-                                  <ChevronDown className="w-3 h-3 text-gray-600 dark:text-gray-400" />
-                                ) : (
-                                  <ChevronRight className="w-3 h-3 text-gray-600 dark:text-gray-400" />
-                                )
-                              ) : (
-                                <div className="w-3 h-3" />
-                              )}
-                            </button>
-                            
-                            <div className="flex items-center space-x-2 flex-1 min-w-0">
-                              {isExpanded ? (
-                                <FolderOpen className="w-4 h-4 text-yellow-600 dark:text-yellow-400 flex-shrink-0" />
-                              ) : (
-                                <FolderIcon className="w-4 h-4 text-gray-600 dark:text-gray-400 flex-shrink-0" />
-                              )}
-                              <span className="text-sm text-gray-700 dark:text-gray-300 truncate">
-                                {folder.name}
-                              </span>
-                              <span className="text-xs text-gray-500 dark:text-gray-500">
-                                ({folderSessions.length})
-                              </span>
-                            </div>
-                            
-                            {/* Delete folder button */}
-                            <button
-                              onClick={(e) => {
-                                e.stopPropagation();
-                                handleDeleteFolder(folder, project.id);
-                              }}
-                              className="opacity-0 group-hover/folder:opacity-100 transition-opacity p-1 rounded hover:bg-red-100 dark:hover:bg-red-600/20"
-                              title="Delete folder"
-                            >
-                              <span className="text-red-600 dark:text-red-400 hover:text-red-700 dark:hover:text-red-300">🗑️</span>
-                            </button>
-                          </div>
-                          
-                          {isExpanded && folderSessions.length > 0 && (
-                            <div className="ml-4 mt-1 space-y-1">
-                              {folderSessions
-                                .sort((a, b) => (a.displayOrder ?? 0) - (b.displayOrder ?? 0))
-                                .map((session) => {
-                                  const isDraggingOverSession = dragState.overType === 'session' && 
-                                                               dragState.overSessionId === session.id &&
-                                                               dragState.overProjectId === project.id;
-                                  
-                                  return (
-                                    <div
-                                      key={session.id}
-                                      className={`group flex items-center ${
-                                        isDraggingOverSession ? 'bg-blue-100 dark:bg-blue-900 rounded' : ''
-                                      }`}
-                                      draggable
-                                      onDragStart={(e) => handleSessionDragStart(e, session, project.id)}
-                                      onDragEnd={handleDragEnd}
-                                      onDragOver={(e) => handleSessionDragOver(e, session, project.id)}
-                                      onDrop={(e) => handleSessionDrop(e, session, project.id)}
-                                      onDragEnter={handleDragEnter}
-                                      onDragLeave={handleDragLeave}
-                                    >
-                                      <div className="opacity-0 group-hover:opacity-100 transition-opacity cursor-move pl-1">
-                                        <GripVertical className="w-3 h-3 text-gray-400" />
-                                      </div>
-                                      <SessionListItem 
-                                        key={session.id} 
-                                        session={session}
-                                        isNested
-                                      />
-                                    </div>
-                                  );
-                                })}
-                            </div>
-                          )}
-                        </div>
-                      );
-                    })}
->>>>>>> 6c360900
                   
                   {/* Render sessions without folders */}
                   <div className="ml-4">
