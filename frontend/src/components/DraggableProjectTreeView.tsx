--- conflicted
+++ resolved
@@ -46,14 +46,10 @@
   const [showAddProjectDialog, setShowAddProjectDialog] = useState(false);
   const [newProject, setNewProject] = useState({ name: '', path: '', buildScript: '', runScript: '' });
   const activeSessionId = useSessionStore((state) => state.activeSessionId);
-<<<<<<< HEAD
+  const { setActiveSession } = useSessionStore();
   const [showMainBranchWarning, setShowMainBranchWarning] = useState(false);
   const [pendingMainBranchProject, setPendingMainBranchProject] = useState<Project | null>(null);
   const [detectedMainBranch, setDetectedMainBranch] = useState<string>('main');
-=======
-  const { setActiveSession } = useSessionStore();
-  const { navigateToSessions } = useNavigationStore();
->>>>>>> ced14e19
   const [detectedBranchForNewProject, setDetectedBranchForNewProject] = useState<string | null>(null);
   
   // Track recent sessions to handle auto-selection for multiple session creation
@@ -696,7 +692,6 @@
   };
 
   const handleProjectClick = async (project: Project) => {
-<<<<<<< HEAD
     // Check if we should show the warning
     const warningKey = `mainBranchWarning_${project.id}`;
     const hasShownWarning = localStorage.getItem(warningKey);
@@ -722,11 +717,6 @@
       // Proceed directly
       await openMainRepoSession(project);
     }
-=======
-    // Navigate to the project dashboard
-    const { navigateToProject } = useNavigationStore.getState();
-    navigateToProject(project.id);
->>>>>>> ced14e19
   };
   
   const openMainRepoSession = async (project: Project) => {
@@ -1399,14 +1389,11 @@
                 <span className="text-xs text-gray-500 dark:text-gray-500">
                   ({folderSessions.length})
                 </span>
-<<<<<<< HEAD
-=======
                 {folderUnviewedCount > 0 && (
                   <span className="ml-1 px-1.5 py-0.5 text-xs font-medium bg-blue-500 text-white rounded-full">
                     {folderUnviewedCount}
                   </span>
                 )}
->>>>>>> ced14e19
               </>
             )}
           </div>
@@ -1597,14 +1584,11 @@
                   <span className="text-sm font-medium text-gray-800 dark:text-gray-200 truncate text-left">
                     {project.name}
                   </span>
-<<<<<<< HEAD
-=======
                   {unviewedCount > 0 && (
                     <span className="ml-2 px-1.5 py-0.5 text-xs font-medium bg-blue-500 text-white rounded-full">
                       {unviewedCount}
                     </span>
                   )}
->>>>>>> ced14e19
                 </div>
                 
                 <button
@@ -1632,13 +1616,9 @@
               </div>
               
               {isExpanded && (sessionCount > 0 || (project.folders && project.folders.length > 0)) && (
-<<<<<<< HEAD
-                <div className="mt-1 space-y-1">
-=======
                 <div className="relative mt-1 space-y-1">
                   {/* Main vertical line from project to all children */}
                   <div className="absolute top-0 bottom-0 w-px bg-black/[0.06] dark:bg-white/[0.06]" style={{ left: '8px' }} />
->>>>>>> ced14e19
                   {/* Render folders using recursive structure */}
                   {project.folders && (() => {
                     const folderTree = buildFolderTree(project.folders);
@@ -1663,10 +1643,10 @@
                         return (
                           <div
                             key={session.id}
-<<<<<<< HEAD
-                            className={`group flex items-center ${
+                            className={`relative group flex items-center ${
                               isDraggingOverSession ? 'bg-blue-100 dark:bg-blue-900 rounded' : ''
                             }`}
+                            style={{ marginLeft: '16px' }}
                             draggable
                             onDragStart={(e) => handleSessionDragStart(e, session, project.id)}
                             onDragEnd={handleDragEnd}
@@ -1674,10 +1654,6 @@
                             onDrop={(e) => handleSessionDrop(e, session, project.id)}
                             onDragEnter={handleDragEnter}
                             onDragLeave={handleDragLeave}
-=======
-                            className="relative"
-                            style={{ marginLeft: '16px' }}
->>>>>>> ced14e19
                           >
                             {/* Tree lines for root sessions */}
                             <div className="absolute inset-0 pointer-events-none">
