export interface Session {
  id: string;
  name: string;
  worktreePath: string;
  prompt: string;
  status: 'initializing' | 'ready' | 'running' | 'waiting' | 'stopped' | 'completed_unviewed' | 'error';
  pid?: number;
  createdAt: string;
  lastActivity?: string;
  output: string[];
  jsonMessages: any[];
  error?: string;
  isRunning?: boolean;
  lastViewedAt?: string;
  projectId?: number;
  folderId?: string;
  permissionMode?: 'approve' | 'ignore';
  runStartedAt?: string;
  isMainRepo?: boolean;
  displayOrder?: number;
  isFavorite?: boolean;
  autoCommit?: boolean;
  model?: string;
  archived?: boolean;
<<<<<<< HEAD
  gitStatus?: GitStatus;
}

export interface GitStatus {
  state: 'clean' | 'modified' | 'untracked' | 'ahead' | 'behind' | 'diverged' | 'conflict' | 'unknown';
  ahead?: number;
  behind?: number;
  additions?: number; // Uncommitted additions
  deletions?: number; // Uncommitted deletions
  filesChanged?: number; // Uncommitted files changed
  lastChecked?: string;
  // Enhanced status information
  isReadyToMerge?: boolean; // True when ahead with no uncommitted changes
  hasUncommittedChanges?: boolean;
  hasUntrackedFiles?: boolean;
  // Allow tracking multiple states for better clarity
  secondaryStates?: Array<'modified' | 'untracked' | 'ahead' | 'behind'>;
  // Commit statistics (for all commits ahead of main)
  commitAdditions?: number;
  commitDeletions?: number;
  commitFilesChanged?: number;
  // Total commits in branch (not just ahead of main)
  totalCommits?: number;
=======
  baseCommit?: string;
  baseBranch?: string;
  commitMode?: 'structured' | 'checkpoint' | 'disabled';
  commitModeSettings?: string; // JSON string of CommitModeSettings
>>>>>>> c64a759e
}

export interface CreateSessionRequest {
  prompt: string;
  worktreeTemplate?: string;
  count?: number;
  permissionMode?: 'approve' | 'ignore';
  projectId?: number;
  isMainRepo?: boolean;
  baseBranch?: string;
  autoCommit?: boolean;
  model?: string;
  commitMode?: 'structured' | 'checkpoint' | 'disabled';
  commitModeSettings?: string; // JSON string of CommitModeSettings
}

export interface SessionOutput {
  sessionId: string;
  type: 'stdout' | 'stderr' | 'json';
  data: string | any;
  timestamp: string;
}

export interface GitCommands {
  rebaseCommands: string[];
  squashCommands: string[];
  mainBranch?: string;
  currentBranch?: string;
}

export interface GitErrorDetails {
  title: string;
  message: string;
  command?: string;
  commands?: string[];
  output: string;
  workingDirectory?: string;
  projectPath?: string;
  isRebaseConflict?: boolean;
}<|MERGE_RESOLUTION|>--- conflicted
+++ resolved
@@ -22,8 +22,11 @@
   autoCommit?: boolean;
   model?: string;
   archived?: boolean;
-<<<<<<< HEAD
   gitStatus?: GitStatus;
+  baseCommit?: string;
+  baseBranch?: string;
+  commitMode?: 'structured' | 'checkpoint' | 'disabled';
+  commitModeSettings?: string; // JSON string of CommitModeSettings
 }
 
 export interface GitStatus {
@@ -46,12 +49,6 @@
   commitFilesChanged?: number;
   // Total commits in branch (not just ahead of main)
   totalCommits?: number;
-=======
-  baseCommit?: string;
-  baseBranch?: string;
-  commitMode?: 'structured' | 'checkpoint' | 'disabled';
-  commitModeSettings?: string; // JSON string of CommitModeSettings
->>>>>>> c64a759e
 }
 
 export interface CreateSessionRequest {
